--- conflicted
+++ resolved
@@ -204,8 +204,7 @@
         self.max_steps_per_epoch = cfg.max_steps_per_epoch
         self.global_step = 0
 
-<<<<<<< HEAD
-    def _update_recipe_state(self, ckpt_dict: Dict[str, Any]) -> None:
+    def _update_recipe_state(self, ckpt_dict: dict[str, Any]) -> None:
         """Updates the recipe state from checkpoint."""
         self.global_step = ckpt_dict[training.STEPS_KEY]
         self.epochs_run = ckpt_dict[training.EPOCHS_KEY]
@@ -216,22 +215,6 @@
                 message=(
                     "Config value for seed does not match the checkpoint value, "
                     f"using the checkpoint value: {ckpt_dict[training.SEED_KEY]}"
-=======
-    def _update_recipe_state(self, ckpt_dict: dict[str, Any]) -> None:
-        """
-        Updates the recipe state from checkpoint.
-        """
-        try:
-            self.epochs_run = ckpt_dict[training.EPOCHS_KEY]
-
-            # on mismatch, warn the user and prevent the override
-            if self.seed != ckpt_dict[training.SEED_KEY]:
-                warn(
-                    message=(
-                        "Config value for seed does not match the checkpoint value, "
-                        f"using the checkpoint value: {ckpt_dict[training.SEED_KEY]}"
-                    )
->>>>>>> 83c8f97e
                 )
             )
             self.seed = ckpt_dict[training.SEED_KEY]
@@ -264,13 +247,10 @@
         # log config with parameter override
         self._metric_logger.log_config(cfg)
 
-<<<<<<< HEAD
         state_dict = self.checkpointer.load_checkpoint()
         if self._resume_from_checkpoint:
             self._update_recipe_state(state_dict)
-=======
         ckpt_dict = self._checkpoint_client.load_base_checkpoint()
->>>>>>> 83c8f97e
 
         # ``_setup_model`` handles initialization and loading the state dict. This method
         # should be called before ``_setup_optimizer`` since transforming the optimizer
@@ -290,23 +270,15 @@
         self._tokenizer = config.instantiate(cfg.tokenizer)
         self._logger.info("Tokenizer is initialized from file.")
 
-<<<<<<< HEAD
-        # _setup_optimizer should take in state_dict only if training is resumed from
-=======
         if cfg.get("resize_token_embeddings", False):
             resize_token_embeddings(self._model, self._tokenizer.vocab_size)
 
         # _setup_optimizer should take in ckpt_dict only if training is resumed from
->>>>>>> 83c8f97e
         # checkpoint. Transforming the opt state dict is handled by this method
         self.optimizer = self._setup_optimizer(
             cfg_optimizer=cfg.optimizer,
             opt_state_dict=(
-<<<<<<< HEAD
                 state_dict[training.OPT_KEY] if self._resume_from_checkpoint else None
-=======
-                ckpt_dict[training.OPT_KEY] if training.OPT_KEY in ckpt_dict else None
->>>>>>> 83c8f97e
             ),
         )
 
@@ -345,14 +317,11 @@
             shuffle=cfg.shuffle,
             batch_size=cfg.batch_size,
             collate_fn=collate_name,
-<<<<<<< HEAD
             dataloader_state_dict=(
                 state_dict[training.DATALOADER_KEY]
                 if self._resume_from_checkpoint
                 else None
             ),
-=======
->>>>>>> 83c8f97e
         )
 
         # Finally update the recipe state which can only be correctly set after all of the
@@ -566,30 +535,8 @@
         Save state dict to file. The recipe save_checkpoint method is responsible for
         correctly creating the checkpoint dict and passing to the checkpointer.
         """
-<<<<<<< HEAD
-        # Manually correct for saving at epoch boundaries
         if step % self._steps_per_epoch == 0:
             epoch += 1
-        ckpt_dict = {
-            training.MODEL_KEY: self._model.state_dict(),
-            training.SEED_KEY: self.seed,
-            training.EPOCHS_KEY: epoch,
-            training.TOTAL_EPOCHS_KEY: self.total_epochs,
-            training.STEPS_KEY: step,
-            training.MAX_STEPS_KEY: self.max_steps_per_epoch,
-            training.DATALOADER_KEY: self._dataloader.state_dict(),
-        }
-        if not self._optimizer_in_bwd:
-            ckpt_dict[training.OPT_KEY] = self._optimizer.state_dict()
-        else:
-            ckpt_dict[training.OPT_KEY] = self._optim_ckpt_wrapper.state_dict()
-
-        self.checkpointer.save_checkpoint(
-            ckpt_dict,
-            epoch=epoch,
-            intermediate_checkpoint=True,
-            step=step,
-=======
         self._checkpoint_client.save_checkpoint(
             model=self._model,
             optimizer=self.optimizer,
@@ -602,7 +549,6 @@
             ),
             epoch=epoch,
             single_device=True,
->>>>>>> 83c8f97e
         )
 
     def _loss_step(self, batch: dict[str, torch.Tensor]) -> torch.Tensor:
@@ -626,21 +572,12 @@
         return loss
 
     def train(self) -> None:
-<<<<<<< HEAD
-        # zero out the gradients before starting training
-        if not self._optimizer_in_bwd:
-            self._optimizer.zero_grad()
-
-        # Initialize tokens count and running loss (for grad accumulation)
-=======
         self.optimizer.zero_grad()
->>>>>>> 83c8f97e
         t0 = time.perf_counter()
         running_loss, num_tokens = 0.0, 0
         self._profiler.start()
 
         for curr_epoch in range(self.epochs_run, self.total_epochs):
-<<<<<<< HEAD
             inner_step_count = self.global_step % self._steps_per_epoch
             pbar = tqdm(initial=inner_step_count, total=self._steps_per_epoch)
 
@@ -657,13 +594,6 @@
                     break
 
                 # Start tracking CUDA memory for active steps for just the first epoch
-=======
-            pbar = tqdm(total=self._steps_per_epoch)
-            self._dataloader.sampler.set_epoch(curr_epoch)
-
-            for idx, batch in enumerate(self._dataloader):
-                # Optionally start memory profiling
->>>>>>> 83c8f97e
                 if (
                     curr_epoch == 0
                     and self.profiler_profile_memory
@@ -686,51 +616,32 @@
                 running_loss += current_loss.detach()
                 current_loss.backward()
 
-<<<<<<< HEAD
-                # Step with optimizer
-                if (batch_count + 1) % self._gradient_accumulation_steps == 0:
-                    if not self._optimizer_in_bwd:
-                        training.scale_grads(self._model, 1 / num_tokens)
-                        if self._clip_grad_norm is not None:
-=======
                 # Take a normal optimizer step
                 if (idx + 1) % self._gradient_accumulation_steps == 0:
                     grad_norm = None
                     if not self.optimizer_in_bwd:
                         training.scale_grads(self._model, 1.0 / num_tokens)
                         if self._clip_grad_norm:
->>>>>>> 83c8f97e
                             grad_norm = torch.nn.utils.clip_grad_norm_(
                                 self._model.parameters(), float(self._clip_grad_norm)
                             )
 
-<<<<<<< HEAD
-                    # Need to fix `lr_scheduler.step()` before `optimizer.step()` warning
-                    if self._lr_scheduler is not None:
-                        self._lr_scheduler.step()
-                    self.global_step += 1
-                    inner_step_count += 1
-=======
                     # This will be a no-op for optim in bwd, but prevents a warning w/ LR Scheduler
                     self.optimizer.step()
                     self.optimizer.zero_grad(set_to_none=True)
 
                     if self.lr_scheduler is not None:
                         self.lr_scheduler.step()
->>>>>>> 83c8f97e
 
                     self.global_step += 1
+                    inner_step_count += 1
                     loss_value = (
                         running_loss
                         / (num_tokens if not self.optimizer_in_bwd else 1.0)
                     ).item()
                     pbar.update(1)
                     pbar.set_description(
-<<<<<<< HEAD
-                        f"{curr_epoch + 1}|{self.global_step}|Loss: {loss_to_log.item():.4f}"
-=======
                         f"{curr_epoch + 1}|{self.global_step}|Loss: {loss_value:.4f}"
->>>>>>> 83c8f97e
                     )
 
                     if self.global_step % self._log_every_n_steps == 0:
@@ -741,16 +652,10 @@
                             "tokens_per_second_per_gpu": (num_tokens / time_per_step),
                         }
                         if self._device.type != "cpu" and self._log_peak_memory_stats:
-<<<<<<< HEAD
-                            log_dict.update(
-                                training.get_memory_stats(device=self._device)
-                            )
-                        if self._clip_grad_norm is not None:
-                            log_dict.update({"grad_norm": grad_norm})
-                        self._metric_logger.log_dict(
-                            log_dict,
-                            step=self.global_step,
-                        )
+                            log_dict.update(training.get_memory_stats(self._device))
+                        if grad_norm is not None:
+                            log_dict["grad_norm"] = grad_norm
+                        self._metric_logger.log_dict(log_dict, step=self.global_step)
 
                     # Save checkpoint if specified by user
                     if (
@@ -759,17 +664,7 @@
                     ):
                         self.save_checkpoint(epoch=curr_epoch, step=self.global_step)
 
-                    # Reset running stats for the next step
-                    running_loss = 0
-                    num_tokens = 0
-=======
-                            log_dict.update(training.get_memory_stats(self._device))
-                        if grad_norm is not None:
-                            log_dict["grad_norm"] = grad_norm
-                        self._metric_logger.log_dict(log_dict, step=self.global_step)
-
                     running_loss, num_tokens = 0.0, 0
->>>>>>> 83c8f97e
                     t0 = time.perf_counter()
 
                 # Optionally stop memory profiling
@@ -784,20 +679,9 @@
                 ):
                     torch.cuda.memory._record_memory_history(enabled=None)
 
-<<<<<<< HEAD
-                # Note we are stepping each batch, which might not include optimizer step in the trace
-                # if the schedule cycle doesn't align with gradient accumulation.
                 self._profiler.step()
 
                 batch_count += 1
-=======
-                self._profiler.step()
-
-                if (
-                    (idx + 1) // self._gradient_accumulation_steps
-                ) == self.max_steps_per_epoch:
-                    break
->>>>>>> 83c8f97e
 
             self.epochs_run += 1
 
