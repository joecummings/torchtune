# Copyright (c) Meta Platforms, Inc. and affiliates.
# All rights reserved.
#
# This source code is licensed under the BSD-style license found in the
# LICENSE file in the root directory of this source tree.

from dataclasses import dataclass
from typing import List


@dataclass
class Config:
    name: str
    file_path: str


@dataclass
class Recipe:
    name: str
    file_path: str
    configs: List[Config]
    supports_distributed: bool


_ALL_RECIPES = [
    Recipe(
        name="full_finetune_single_device",
        file_path="full_finetune_single_device.py",
        configs=[
            Config(
                name="llama2/7B_full_low_memory",
                file_path="llama2/7B_full_low_memory.yaml",
            ),
            Config(
                name="code_llama2/7B_full_low_memory",
                file_path="code_llama2/7B_full_low_memory.yaml",
            ),
            Config(
                name="llama3/8B_full_single_device",
                file_path="llama3/8B_full_single_device.yaml",
            ),
            Config(
<<<<<<< HEAD
                name="llama3.1/8B_full_single_device",
                file_path="llama3.1/8B_full_single_device.yaml",
=======
                name="llama3_1/8B_full_single_device",
                file_path="llama3_1/8B_full_single_device.yaml",
>>>>>>> 898670f0
            ),
            Config(
                name="mistral/7B_full_low_memory",
                file_path="mistral/7B_full_low_memory.yaml",
            ),
            Config(
                name="phi3/mini_full_low_memory",
                file_path="phi3/mini_full_low_memory.yaml",
            ),
        ],
        supports_distributed=False,
    ),
    Recipe(
        name="full_finetune_distributed",
        file_path="full_finetune_distributed.py",
        configs=[
            Config(name="llama2/7B_full", file_path="llama2/7B_full.yaml"),
            Config(name="llama2/13B_full", file_path="llama2/13B_full.yaml"),
            Config(name="llama3/8B_full", file_path="llama3/8B_full.yaml"),
<<<<<<< HEAD
            Config(name="llama3.1/8B_full", file_path="llama3.1/8B_full.yaml"),
            Config(name="llama3/70B_full", file_path="llama3/70B_full.yaml"),
            Config(name="llama3.1/70B_full", file_path="llama3.1/70B_full.yaml"),
=======
            Config(name="llama3_1/8B_full", file_path="llama3_1/8B_full.yaml"),
            Config(name="llama3/70B_full", file_path="llama3/70B_full.yaml"),
            Config(name="llama3_1/70B_full", file_path="llama3_1/70B_full.yaml"),
>>>>>>> 898670f0
            Config(name="mistral/7B_full", file_path="mistral/7B_full.yaml"),
            Config(name="gemma/2B_full", file_path="gemma/2B_full.yaml"),
            Config(name="gemma/7B_full", file_path="gemma/7B_full.yaml"),
            Config(name="phi3/mini_full", file_path="phi3/mini_full.yaml"),
        ],
        supports_distributed=True,
    ),
    Recipe(
        name="lora_finetune_single_device",
        file_path="lora_finetune_single_device.py",
        configs=[
            Config(
                name="llama2/7B_lora_single_device",
                file_path="llama2/7B_lora_single_device.yaml",
            ),
            Config(
                name="llama2/7B_qlora_single_device",
                file_path="llama2/7B_qlora_single_device.yaml",
            ),
            Config(
                name="code_llama2/7B_lora_single_device",
                file_path="code_llama2/7B_lora_single_device.yaml",
            ),
            Config(
                name="code_llama2/7B_qlora_single_device",
                file_path="code_llama2/7B_qlora_single_device.yaml",
            ),
            Config(
                name="llama3/8B_lora_single_device",
                file_path="llama3/8B_lora_single_device.yaml",
            ),
            Config(
<<<<<<< HEAD
                name="llama3.1/8B_lora_single_device",
                file_path="llama3.1/8B_lora_single_device.yaml",
=======
                name="llama3_1/8B_lora_single_device",
                file_path="llama3_1/8B_lora_single_device.yaml",
>>>>>>> 898670f0
            ),
            Config(
                name="llama3/8B_qlora_single_device",
                file_path="llama3/8B_qlora_single_device.yaml",
            ),
            Config(
<<<<<<< HEAD
                name="llama3.1/8B_qlora_single_device",
                file_path="llama3.1/8B_qlora_single_device.yaml",
=======
                name="llama3_1/8B_qlora_single_device",
                file_path="llama3_1/8B_qlora_single_device.yaml",
>>>>>>> 898670f0
            ),
            Config(
                name="llama2/13B_qlora_single_device",
                file_path="llama2/13B_qlora_single_device.yaml",
            ),
            Config(
                name="mistral/7B_lora_single_device",
                file_path="mistral/7B_lora_single_device.yaml",
            ),
            Config(
                name="mistral/7B_qlora_single_device",
                file_path="mistral/7B_qlora_single_device.yaml",
            ),
            Config(
                name="gemma/2B_lora_single_device",
                file_path="gemma/2B_lora_single_device.yaml",
            ),
            Config(
                name="gemma/2B_qlora_single_device",
                file_path="gemma/2B_qlora_single_device.yaml",
            ),
            Config(
                name="gemma/7B_lora_single_device",
                file_path="gemma/7B_lora_single_device.yaml",
            ),
            Config(
                name="gemma/7B_qlora_single_device",
                file_path="gemma/7B_qlora_single_device.yaml",
            ),
            Config(
                name="phi3/mini_lora_single_device",
                file_path="phi3/mini_lora_single_device.yaml",
            ),
            Config(
                name="phi3/mini_qlora_single_device",
                file_path="phi3/mini_qlora_single_device.yaml",
            ),
        ],
        supports_distributed=False,
    ),
    Recipe(
        name="lora_dpo_single_device",
        file_path="lora_dpo_single_device.py",
        configs=[
            Config(
                name="llama2/7B_lora_dpo_single_device",
                file_path="llama2/7B_lora_dpo_single_device.yaml",
            ),
        ],
        supports_distributed=False,
    ),
    Recipe(
        name="lora_dpo_distributed",
        file_path="lora_dpo_distributed.py",
        configs=[
            Config(
                name="llama2/7B_lora_dpo",
                file_path="llama2/7B_lora_dpo.yaml",
            ),
        ],
        supports_distributed=True,
    ),
    Recipe(
        name="lora_finetune_distributed",
        file_path="lora_finetune_distributed.py",
        configs=[
            Config(name="llama2/7B_lora", file_path="llama2/7B_lora.yaml"),
            Config(name="llama2/13B_lora", file_path="llama2/13B_lora.yaml"),
            Config(name="llama2/70B_lora", file_path="llama2/70B_lora.yaml"),
            Config(name="llama3/70B_lora", file_path="llama3/70B_lora.yaml"),
<<<<<<< HEAD
            Config(name="llama3.1/70B_lora", file_path="llama3.1/70B_lora.yaml"),
            Config(name="llama3/8B_lora", file_path="llama3/8B_lora.yaml"),
            Config(name="llama3.1/8B_lora", file_path="llama3.1/8B_lora.yaml"),
=======
            Config(name="llama3_1/70B_lora", file_path="llama3_1/70B_lora.yaml"),
            Config(name="llama3/8B_lora", file_path="llama3/8B_lora.yaml"),
            Config(name="llama3_1/8B_lora", file_path="llama3_1/8B_lora.yaml"),
>>>>>>> 898670f0
            Config(name="mistral/7B_lora", file_path="mistral/7B_lora.yaml"),
            Config(name="gemma/2B_lora", file_path="gemma/2B_lora.yaml"),
            Config(name="gemma/7B_lora", file_path="gemma/7B_lora.yaml"),
            Config(name="phi3/mini_lora", file_path="phi3/mini_lora.yaml"),
        ],
        supports_distributed=True,
    ),
    Recipe(
        name="lora_finetune_fsdp2",
        file_path="dev/lora_finetune_fsdp2.py",
        configs=[
            Config(name="llama2/7B_lora", file_path="dev/llama2/7B_lora_fsdp2.yaml"),
            Config(name="llama2/13B_lora", file_path="dev/llama2/13B_lora_fsdp2.yaml"),
            Config(name="llama2/70B_lora", file_path="dev/llama2/70B_lora_fsdp2.yaml"),
            Config(
                name="llama2/7B_qlora",
                file_path="dev/llama2/7B_qlora_fsdp2.yaml",
            ),
            Config(
                name="llama2/70B_qlora",
                file_path="dev/llama2/70B_qlora_fsdp2.yaml",
            ),
        ],
        supports_distributed=True,
    ),
    Recipe(
        name="generate",
        file_path="generate.py",
        configs=[
            Config(name="generation", file_path="generation.yaml"),
        ],
        supports_distributed=False,
    ),
    Recipe(
        name="eleuther_eval",
        file_path="eleuther_eval.py",
        configs=[
            Config(name="eleuther_evaluation", file_path="eleuther_evaluation.yaml"),
        ],
        supports_distributed=False,
    ),
    Recipe(
        name="quantize",
        file_path="quantize.py",
        configs=[
            Config(name="quantization", file_path="quantization.yaml"),
        ],
        supports_distributed=False,
    ),
    Recipe(
        name="qat_distributed",
        file_path="qat_distributed.py",
        configs=[
            Config(name="llama2/7B_qat_full", file_path="llama2/7B_qat_full.yaml"),
            Config(name="llama3/8B_qat_full", file_path="llama3/8B_qat_full.yaml"),
        ],
        supports_distributed=True,
    ),
]


def get_all_recipes():
    """List of recipes available from the CLI."""
    return _ALL_RECIPES<|MERGE_RESOLUTION|>--- conflicted
+++ resolved
@@ -40,13 +40,8 @@
                 file_path="llama3/8B_full_single_device.yaml",
             ),
             Config(
-<<<<<<< HEAD
-                name="llama3.1/8B_full_single_device",
-                file_path="llama3.1/8B_full_single_device.yaml",
-=======
                 name="llama3_1/8B_full_single_device",
                 file_path="llama3_1/8B_full_single_device.yaml",
->>>>>>> 898670f0
             ),
             Config(
                 name="mistral/7B_full_low_memory",
@@ -66,15 +61,9 @@
             Config(name="llama2/7B_full", file_path="llama2/7B_full.yaml"),
             Config(name="llama2/13B_full", file_path="llama2/13B_full.yaml"),
             Config(name="llama3/8B_full", file_path="llama3/8B_full.yaml"),
-<<<<<<< HEAD
-            Config(name="llama3.1/8B_full", file_path="llama3.1/8B_full.yaml"),
-            Config(name="llama3/70B_full", file_path="llama3/70B_full.yaml"),
-            Config(name="llama3.1/70B_full", file_path="llama3.1/70B_full.yaml"),
-=======
             Config(name="llama3_1/8B_full", file_path="llama3_1/8B_full.yaml"),
             Config(name="llama3/70B_full", file_path="llama3/70B_full.yaml"),
             Config(name="llama3_1/70B_full", file_path="llama3_1/70B_full.yaml"),
->>>>>>> 898670f0
             Config(name="mistral/7B_full", file_path="mistral/7B_full.yaml"),
             Config(name="gemma/2B_full", file_path="gemma/2B_full.yaml"),
             Config(name="gemma/7B_full", file_path="gemma/7B_full.yaml"),
@@ -107,26 +96,16 @@
                 file_path="llama3/8B_lora_single_device.yaml",
             ),
             Config(
-<<<<<<< HEAD
-                name="llama3.1/8B_lora_single_device",
-                file_path="llama3.1/8B_lora_single_device.yaml",
-=======
                 name="llama3_1/8B_lora_single_device",
                 file_path="llama3_1/8B_lora_single_device.yaml",
->>>>>>> 898670f0
             ),
             Config(
                 name="llama3/8B_qlora_single_device",
                 file_path="llama3/8B_qlora_single_device.yaml",
             ),
             Config(
-<<<<<<< HEAD
-                name="llama3.1/8B_qlora_single_device",
-                file_path="llama3.1/8B_qlora_single_device.yaml",
-=======
                 name="llama3_1/8B_qlora_single_device",
                 file_path="llama3_1/8B_qlora_single_device.yaml",
->>>>>>> 898670f0
             ),
             Config(
                 name="llama2/13B_qlora_single_device",
@@ -197,15 +176,9 @@
             Config(name="llama2/13B_lora", file_path="llama2/13B_lora.yaml"),
             Config(name="llama2/70B_lora", file_path="llama2/70B_lora.yaml"),
             Config(name="llama3/70B_lora", file_path="llama3/70B_lora.yaml"),
-<<<<<<< HEAD
-            Config(name="llama3.1/70B_lora", file_path="llama3.1/70B_lora.yaml"),
-            Config(name="llama3/8B_lora", file_path="llama3/8B_lora.yaml"),
-            Config(name="llama3.1/8B_lora", file_path="llama3.1/8B_lora.yaml"),
-=======
             Config(name="llama3_1/70B_lora", file_path="llama3_1/70B_lora.yaml"),
             Config(name="llama3/8B_lora", file_path="llama3/8B_lora.yaml"),
             Config(name="llama3_1/8B_lora", file_path="llama3_1/8B_lora.yaml"),
->>>>>>> 898670f0
             Config(name="mistral/7B_lora", file_path="mistral/7B_lora.yaml"),
             Config(name="gemma/2B_lora", file_path="gemma/2B_lora.yaml"),
             Config(name="gemma/7B_lora", file_path="gemma/7B_lora.yaml"),
