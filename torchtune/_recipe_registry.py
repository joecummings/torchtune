# Copyright (c) Meta Platforms, Inc. and affiliates.
# All rights reserved.
#
# This source code is licensed under the BSD-style license found in the
# LICENSE file in the root directory of this source tree.

from dataclasses import dataclass
from typing import List


@dataclass
class Config:
    name: str
    file_path: str


@dataclass
class Recipe:
    name: str
    file_path: str
    configs: List[Config]
    supports_distributed: bool


_ALL_RECIPES = [
    Recipe(
        name="full_finetune_single_device",
        file_path="full_finetune_single_device.py",
        configs=[
            Config(
                name="llama2/7B_full_low_memory",
                file_path="llama2/7B_full_low_memory.yaml",
            ),
            Config(
                name="code_llama2/7B_full_low_memory",
                file_path="code_llama2/7B_full_low_memory.yaml",
            ),
            Config(
                name="llama3/8B_full_single_device",
                file_path="llama3/8B_full_single_device.yaml",
            ),
            Config(
                name="llama3_1/8B_full_single_device",
                file_path="llama3_1/8B_full_single_device.yaml",
            ),
            Config(
                name="mistral/7B_full_low_memory",
                file_path="mistral/7B_full_low_memory.yaml",
            ),
            Config(
                name="phi3/mini_full_low_memory",
                file_path="phi3/mini_full_low_memory.yaml",
            ),
            Config(
                name="qwen2/7B_full_single_device",
                file_path="qwen2/7B_full_single_device.yaml",
            ),
            Config(
                name="qwen2/0.5B_full_single_device",
                file_path="qwen2/0.5B_full_single_device.yaml",
            ),
            Config(
                name="qwen2/1.5B_full_single_device",
                file_path="qwen2/1.5B_full_single_device.yaml",
            ),
        ],
        supports_distributed=False,
    ),
    Recipe(
        name="full_finetune_distributed",
        file_path="full_finetune_distributed.py",
        configs=[
            Config(name="llama2/7B_full", file_path="llama2/7B_full.yaml"),
            Config(name="llama2/13B_full", file_path="llama2/13B_full.yaml"),
            Config(name="llama3/8B_full", file_path="llama3/8B_full.yaml"),
            Config(name="llama3_1/8B_full", file_path="llama3_1/8B_full.yaml"),
            Config(name="llama3/70B_full", file_path="llama3/70B_full.yaml"),
            Config(name="llama3_1/70B_full", file_path="llama3_1/70B_full.yaml"),
            Config(name="mistral/7B_full", file_path="mistral/7B_full.yaml"),
            Config(name="gemma/2B_full", file_path="gemma/2B_full.yaml"),
            Config(name="gemma/7B_full", file_path="gemma/7B_full.yaml"),
            Config(name="phi3/mini_full", file_path="phi3/mini_full.yaml"),
            Config(name="qwen2/7B_full", file_path="qwen2/7B_full.yaml"),
            Config(name="qwen2/0.5B_full", file_path="qwen2/0.5B_full.yaml"),
            Config(name="qwen2/1.5B_full", file_path="qwen2/1.5B_full.yaml"),
        ],
        supports_distributed=True,
    ),
    Recipe(
        name="lora_finetune_single_device",
        file_path="lora_finetune_single_device.py",
        configs=[
            Config(
                name="llama2/7B_lora_single_device",
                file_path="llama2/7B_lora_single_device.yaml",
            ),
            Config(
                name="llama2/7B_qlora_single_device",
                file_path="llama2/7B_qlora_single_device.yaml",
            ),
            Config(
                name="code_llama2/7B_lora_single_device",
                file_path="code_llama2/7B_lora_single_device.yaml",
            ),
            Config(
                name="code_llama2/7B_qlora_single_device",
                file_path="code_llama2/7B_qlora_single_device.yaml",
            ),
            Config(
                name="llama3/8B_lora_single_device",
                file_path="llama3/8B_lora_single_device.yaml",
            ),
            Config(
                name="llama3_1/8B_lora_single_device",
                file_path="llama3_1/8B_lora_single_device.yaml",
            ),
            Config(
                name="llama3/8B_qlora_single_device",
                file_path="llama3/8B_qlora_single_device.yaml",
            ),
            Config(
                name="llama3/8B_dora_single_device",
                file_path="llama3/8B_dora_single_device.yaml",
            ),
            Config(
                name="llama3/8B_qdora_single_device",
                file_path="llama3/8B_qdora_single_device.yaml",
            ),
            Config(
                name="llama3_1/8B_qlora_single_device",
                file_path="llama3_1/8B_qlora_single_device.yaml",
            ),
            Config(
                name="llama2/13B_qlora_single_device",
                file_path="llama2/13B_qlora_single_device.yaml",
            ),
            Config(
                name="mistral/7B_lora_single_device",
                file_path="mistral/7B_lora_single_device.yaml",
            ),
            Config(
                name="mistral/7B_qlora_single_device",
                file_path="mistral/7B_qlora_single_device.yaml",
            ),
            Config(
                name="gemma/2B_lora_single_device",
                file_path="gemma/2B_lora_single_device.yaml",
            ),
            Config(
                name="gemma/2B_qlora_single_device",
                file_path="gemma/2B_qlora_single_device.yaml",
            ),
            Config(
                name="gemma/7B_lora_single_device",
                file_path="gemma/7B_lora_single_device.yaml",
            ),
            Config(
                name="gemma/7B_qlora_single_device",
                file_path="gemma/7B_qlora_single_device.yaml",
            ),
            Config(
                name="phi3/mini_lora_single_device",
                file_path="phi3/mini_lora_single_device.yaml",
            ),
            Config(
                name="phi3/mini_qlora_single_device",
                file_path="phi3/mini_qlora_single_device.yaml",
            ),
            Config(
                name="qwen2/7B_lora_single_device",
                file_path="qwen2/7B_lora_single_device.yaml",
            ),
            Config(
                name="qwen2/0.5B_lora_single_device",
                file_path="qwen2/0.5B_lora_single_device.yaml",
            ),
            Config(
                name="qwen2/1.5B_lora_single_device",
                file_path="qwen2/1.5B_lora_single_device.yaml",
            ),
        ],
        supports_distributed=False,
    ),
    Recipe(
        name="lora_dpo_single_device",
        file_path="lora_dpo_single_device.py",
        configs=[
            Config(
                name="llama2/7B_lora_dpo_single_device",
                file_path="llama2/7B_lora_dpo_single_device.yaml",
            ),
        ],
        supports_distributed=False,
    ),
    Recipe(
        name="lora_dpo_distributed",
        file_path="lora_dpo_distributed.py",
        configs=[
            Config(
                name="llama2/7B_lora_dpo",
                file_path="llama2/7B_lora_dpo.yaml",
            ),
        ],
        supports_distributed=True,
    ),
    Recipe(
        name="ppo_full_finetune_single_device",
        file_path="ppo_full_finetune_single_device.py",
        configs=[
            Config(
                name="mistral/7B_full_ppo_low_memory",
                file_path="mistral/7B_full_ppo_low_memory.yaml",
            ),
        ],
        supports_distributed=False,
    ),
    Recipe(
        name="lora_finetune_distributed",
        file_path="lora_finetune_distributed.py",
        configs=[
            Config(name="llama2/7B_lora", file_path="llama2/7B_lora.yaml"),
            Config(name="llama2/13B_lora", file_path="llama2/13B_lora.yaml"),
            Config(name="llama2/70B_lora", file_path="llama2/70B_lora.yaml"),
            Config(
                name="llama2/7B_qlora",
                file_path="llama2/7B_qlora.yaml",
            ),
            Config(
                name="llama2/70B_qlora",
                file_path="llama2/70B_qlora.yaml",
            ),
            Config(name="llama3/8B_dora", file_path="llama3/8B_dora.yaml"),
            Config(name="llama3/70B_lora", file_path="llama3/70B_lora.yaml"),
            Config(name="llama3_1/70B_lora", file_path="llama3_1/70B_lora.yaml"),
            Config(name="llama3/8B_lora", file_path="llama3/8B_lora.yaml"),
            Config(name="llama3_1/8B_lora", file_path="llama3_1/8B_lora.yaml"),
            Config(name="mistral/7B_lora", file_path="mistral/7B_lora.yaml"),
            Config(name="gemma/2B_lora", file_path="gemma/2B_lora.yaml"),
            Config(name="gemma/7B_lora", file_path="gemma/7B_lora.yaml"),
            Config(name="phi3/mini_lora", file_path="phi3/mini_lora.yaml"),
<<<<<<< HEAD
        ],
        supports_distributed=True,
    ),
    Recipe(
        name="lora_finetune_fsdp2",
        file_path="dev/lora_finetune_fsdp2.py",
        configs=[
            Config(name="llama2/7B_lora", file_path="dev/llama2/7B_lora_fsdp2.yaml"),
            Config(name="llama2/13B_lora", file_path="dev/llama2/13B_lora_fsdp2.yaml"),
            Config(name="llama2/70B_lora", file_path="dev/llama2/70B_lora_fsdp2.yaml"),
            Config(
                name="llama2/7B_qlora",
                file_path="dev/llama2/7B_qlora_fsdp2.yaml",
            ),
            Config(
                name="llama2/70B_qlora",
                file_path="dev/llama2/70B_qlora_fsdp2.yaml",
            ),
            Config(
                name="llama3_1/405B_qlora",
                file_path="dev/llama3_1/405B_qlora_fsdp2.yaml",
            ),
=======
            Config(name="qwen2/7B_lora", file_path="qwen2/7B_lora.yaml"),
            Config(name="qwen2/0.5B_lora", file_path="qwen2/0.5B_lora.yaml"),
            Config(name="qwen2/1.5B_lora", file_path="qwen2/1.5B_lora.yaml"),
>>>>>>> 4fbe7b2d
        ],
        supports_distributed=True,
    ),
    Recipe(
        name="generate",
        file_path="generate.py",
        configs=[
            Config(name="generation", file_path="generation.yaml"),
        ],
        supports_distributed=False,
    ),
    Recipe(
        name="eleuther_eval",
        file_path="eleuther_eval.py",
        configs=[
            Config(name="eleuther_evaluation", file_path="eleuther_evaluation.yaml"),
        ],
        supports_distributed=False,
    ),
    Recipe(
        name="quantize",
        file_path="quantize.py",
        configs=[
            Config(name="quantization", file_path="quantization.yaml"),
        ],
        supports_distributed=False,
    ),
    Recipe(
        name="qat_distributed",
        file_path="qat_distributed.py",
        configs=[
            Config(name="llama2/7B_qat_full", file_path="llama2/7B_qat_full.yaml"),
            Config(name="llama3/8B_qat_full", file_path="llama3/8B_qat_full.yaml"),
        ],
        supports_distributed=True,
    ),
]


def get_all_recipes():
    """List of recipes available from the CLI."""
    return _ALL_RECIPES<|MERGE_RESOLUTION|>--- conflicted
+++ resolved
@@ -234,38 +234,17 @@
             Config(name="llama3_1/70B_lora", file_path="llama3_1/70B_lora.yaml"),
             Config(name="llama3/8B_lora", file_path="llama3/8B_lora.yaml"),
             Config(name="llama3_1/8B_lora", file_path="llama3_1/8B_lora.yaml"),
+            Config(
+                name="llama3_1/405B_qlora",
+                file_path="dev/llama3_1/405B_qlora_fsdp2.yaml",
+            ),
             Config(name="mistral/7B_lora", file_path="mistral/7B_lora.yaml"),
             Config(name="gemma/2B_lora", file_path="gemma/2B_lora.yaml"),
             Config(name="gemma/7B_lora", file_path="gemma/7B_lora.yaml"),
             Config(name="phi3/mini_lora", file_path="phi3/mini_lora.yaml"),
-<<<<<<< HEAD
-        ],
-        supports_distributed=True,
-    ),
-    Recipe(
-        name="lora_finetune_fsdp2",
-        file_path="dev/lora_finetune_fsdp2.py",
-        configs=[
-            Config(name="llama2/7B_lora", file_path="dev/llama2/7B_lora_fsdp2.yaml"),
-            Config(name="llama2/13B_lora", file_path="dev/llama2/13B_lora_fsdp2.yaml"),
-            Config(name="llama2/70B_lora", file_path="dev/llama2/70B_lora_fsdp2.yaml"),
-            Config(
-                name="llama2/7B_qlora",
-                file_path="dev/llama2/7B_qlora_fsdp2.yaml",
-            ),
-            Config(
-                name="llama2/70B_qlora",
-                file_path="dev/llama2/70B_qlora_fsdp2.yaml",
-            ),
-            Config(
-                name="llama3_1/405B_qlora",
-                file_path="dev/llama3_1/405B_qlora_fsdp2.yaml",
-            ),
-=======
             Config(name="qwen2/7B_lora", file_path="qwen2/7B_lora.yaml"),
             Config(name="qwen2/0.5B_lora", file_path="qwen2/0.5B_lora.yaml"),
             Config(name="qwen2/1.5B_lora", file_path="qwen2/1.5B_lora.yaml"),
->>>>>>> 4fbe7b2d
         ],
         supports_distributed=True,
     ),
