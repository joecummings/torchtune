--- conflicted
+++ resolved
@@ -8,13 +8,8 @@
 
 &nbsp;
 
-<<<<<<< HEAD
-> [!Note]
-> **July 2024**: torchtune has updated model weights for Llama3.1! Check out our configs for both the [8B and 70B versions](recipes/configs/llama3.1/) of the model. LoRA, QLoRA, and full finetune methods are supported. At this time, 405B will not be featured as it's too large to finetune on consumer-grade hardware.
-=======
 > [!NOTE]
 > **July 2024**: torchtune has updated model weights for Llama3.1 in source and nightly builds! Check out our configs for both the [8B and 70B versions](recipes/configs/llama3_1/) of the model. LoRA, QLoRA, and full finetune methods are supported. Support for QLoRA 405B will be added soon.
->>>>>>> 898670f0
 
 ## Introduction
 
@@ -46,11 +41,7 @@
 
 | Model                                         | Sizes     |
 |-----------------------------------------------|-----------|
-<<<<<<< HEAD
-| [Llama3.1]()    | 8B, 70B [[models](torchtune/models/llama3/_model_builders.py), [configs](recipes/configs/llama3.1/)]        |
-=======
 | [Llama3.1](https://llama.meta.com/docs/model-cards-and-prompt-formats/llama3_1)    | 8B, 70B [[models](torchtune/models/llama3_1/_model_builders.py), [configs](recipes/configs/llama3_1/)]        |
->>>>>>> 898670f0
 | [Llama3](https://llama.meta.com/llama3)    | 8B, 70B [[models](torchtune/models/llama3/_model_builders.py), [configs](recipes/configs/llama3/)]        |
 | [Llama2](https://llama.meta.com/llama2/)   | 7B, 13B, 70B [[models](torchtune/models/llama2/_model_builders.py), [configs](recipes/configs/llama2/)]        |
 | [Code-Llama2](https://ai.meta.com/blog/code-llama-large-language-model-coding/)   | 7B, 13B, 70B [[model](torchtune/models/code_llama2/_model_builders.py), [configs](recipes/configs/code_llama2/)] |
@@ -112,31 +103,19 @@
 LoRA 8B
 
 ```bash
-<<<<<<< HEAD
-tune run lora_finetune_single_device --config llama3.1/8B_lora_single_device
-=======
 tune run lora_finetune_single_device --config llama3_1/8B_lora_single_device
->>>>>>> 898670f0
 ```
 
 QLoRA 8B
 
 ```bash
-<<<<<<< HEAD
-tune run lora_finetune_single_device --config llama3.1/8B_qlora_single_device
-=======
 tune run lora_finetune_single_device --config llama3_1/8B_qlora_single_device
->>>>>>> 898670f0
 ```
 
 Full 8B
 
 ```bash
-<<<<<<< HEAD
-tune run full_finetune_single_device --config llama3.1/8B_full_single_device
-=======
 tune run full_finetune_single_device --config llama3_1/8B_full_single_device
->>>>>>> 898670f0
 ```
 
 ### Multi GPU
@@ -144,21 +123,13 @@
 Full 8B
 
 ```bash
-<<<<<<< HEAD
-tune run --nproc_per_node 4 full_finetune_distributed --config llama3.1/8B_full
-=======
 tune run --nproc_per_node 4 full_finetune_distributed --config llama3_1/8B_full
->>>>>>> 898670f0
 ```
 
 LoRA 8B
 
 ```bash
-<<<<<<< HEAD
-tune run --nproc_per_node 2 lora_finetune_distributed --config llama3.1/8B_lora
-=======
 tune run --nproc_per_node 2 lora_finetune_distributed --config llama3_1/8B_lora
->>>>>>> 898670f0
 ```
 
 LoRA 70B
@@ -171,17 +142,10 @@
 Then, a finetune can be kicked off:
 
 ```bash
-<<<<<<< HEAD
-tune run --nproc_per_node 8 lora_finetune_distributed --config llama3.1/70B_lora.yaml
-```
-
-You can find a full list of all our Llama3 configs [here](recipes/configs/llama3) and Llama3.1 configs [here.](recipes/configs/llama3.1)
-=======
 tune run --nproc_per_node 8 lora_finetune_distributed --config llama3_1/70B_lora.yaml
 ```
 
 You can find a full list of all our Llama3 configs [here](recipes/configs/llama3) and Llama3.1 configs [here.](recipes/configs/llama3_1)
->>>>>>> 898670f0
 
 
 &nbsp;
